--- conflicted
+++ resolved
@@ -43,30 +43,6 @@
 
     protected function execute(InputInterface $input, OutputInterface $output)
     {
-<<<<<<< HEAD
-=======
-        if (version_compare(PHP_VERSION, '5.4.0', '<')) {
-            $message = <<<MESSAGE
-Symfony Installer requires PHP 5.4 version or higher and your system has
-PHP %s version installed.
-
-To solve this issue, upgrade your PHP installation or install Symfony manually.
-To do so, make sure that your system has Composer installed and execute the
-following command:
-
-$ composer create-project symfony/framework-standard-edition %s %s
-MESSAGE;
-            $output->writeln(sprintf(
-                $message,
-                PHP_VERSION,
-                $input->getArgument('name'),
-                $input->getArgument('version') !== 'latest' ? $input->getArgument('version') : ''
-            ));
-
-            return 1;
-        }
-
->>>>>>> 11a072cf
         $this->fs = new Filesystem();
         $this->projectName = trim($input->getArgument('name'));
         $this->projectDir = rtrim(getcwd().DIRECTORY_SEPARATOR.$this->projectName, DIRECTORY_SEPARATOR);
@@ -96,8 +72,10 @@
                 "PHP %s version installed.\n\n".
                 "To solve this issue, upgrade your PHP installation or install Symfony manually\n".
                 "executing the following command:\n\n".
-                "composer create-project symfony/framework-standard-edition %s",
-                PHP_VERSION, $this->projectName
+                "composer create-project symfony/framework-standard-edition %s %s",
+                PHP_VERSION,
+                $this->projectName,
+                'latest' !== $this->version ? $this->version : ''
             ));
         }
 
